// Copyright 2015 The Chromium Authors. All rights reserved.
// Use of this source code is governed by a BSD-style license that can be
// found in the LICENSE file.

#ifndef PORTS_MOJO_SYSTEM_MESSAGE_PIPE_DISPATCHER_H_
#define PORTS_MOJO_SYSTEM_MESSAGE_PIPE_DISPATCHER_H_

#include <queue>

#include "base/macros.h"
#include "mojo/edk/system/awakable_list.h"
#include "ports/include/ports.h"
#include "ports/mojo_system/dispatcher.h"
#include "ports/mojo_system/node.h"

namespace mojo {
namespace edk {

class MessagePipeDispatcher : public Dispatcher, public Node::PortObserver {
 public:
  // Create a MessagePipeDispatcher for port |port_name| on |node|. Note that
  // |connected| should be false iff |port_name| refers to an uninitialized
  // port. In such cases, the MPD can be fully initialized and activated later
  // by calling SetRemotePeer().
  MessagePipeDispatcher(Node* node,
                        const ports::PortName& port_name,
                        bool connected);

  Type GetType() const override;

  const ports::PortName& GetPortName() const { return port_name_; }

  void SetRemotePeer(const ports::NodeName& peer_node,
                     const ports::PortName& peer_port);

 private:
  ~MessagePipeDispatcher() override;

  // Dispatcher:
  void CloseImplNoLock() override;
  MojoResult WriteMessageImplNoLock(const void* bytes,
                                    uint32_t num_bytes,
                                    const DispatcherInTransit* dispatchers,
                                    uint32_t num_dispatchers,
                                    MojoWriteMessageFlags flags) override;
  MojoResult ReadMessageImplNoLock(void* bytes,
                                   uint32_t* num_bytes,
                                   DispatcherInTransit* dispatchers,
                                   uint32_t* num_dispatchers,
                                   MojoReadMessageFlags flags) override;
  HandleSignalsState GetHandleSignalsStateImplNoLock() const override;
  MojoResult AddAwakableImplNoLock(Awakable* awakable,
                                   MojoHandleSignals signals,
                                   uintptr_t context,
                                   HandleSignalsState* signals_state) override;
  void RemoveAwakableImplNoLock(Awakable* awakable,
                                HandleSignalsState* signals_state) override;

  bool BeginTransitImplNoLock() override;
  void EndTransitImplNoLock(bool canceled) override;

  // Node::PortObserver:
  void OnMessageAvailable(const ports::PortName& port,
                          ports::ScopedMessage message) override;
  void OnPeerClosed(const ports::PortName& port) override;

  // Indicates whether the port is connected to a remote peer yet.
  bool connected_;

  Node* node_;
  const ports::PortName port_name_;
<<<<<<< HEAD

  // Indicates if the port has been permanently closed.
  bool port_closed_ = false;

=======
  bool peer_closed_ = false;
  bool port_transferred_ = false;
>>>>>>> 0ff5fbbc
  AwakableList awakables_;
  std::queue<ports::ScopedMessage> incoming_messages_;

  // This is held while in transit to ensure the dispatcher stays alive until
  // its port is closed.
  scoped_refptr<MessagePipeDispatcher> self_while_in_transit_;

  DISALLOW_COPY_AND_ASSIGN(MessagePipeDispatcher);
};

}  // namespace edk
}  // namespace mojo

#endif  // PORTS_MOJO_SYSTEM_MESSAGE_PIPE_DISPATCHER_H_<|MERGE_RESOLUTION|>--- conflicted
+++ resolved
@@ -69,15 +69,9 @@
 
   Node* node_;
   const ports::PortName port_name_;
-<<<<<<< HEAD
 
-  // Indicates if the port has been permanently closed.
-  bool port_closed_ = false;
-
-=======
   bool peer_closed_ = false;
   bool port_transferred_ = false;
->>>>>>> 0ff5fbbc
   AwakableList awakables_;
   std::queue<ports::ScopedMessage> incoming_messages_;
 
